--- conflicted
+++ resolved
@@ -10,7 +10,6 @@
 	"gopkg.in/yaml.v2"
 )
 
-<<<<<<< HEAD
 type Config struct {
 	Name              string `yaml:"NAME"`
 	CoreHost          string `yaml:"CORE_HOST"`
@@ -28,7 +27,6 @@
 }
 
 
-=======
 var mux = new(sync.RWMutex)
 var name, _ = os.Hostname()
 var rootPath, _ = os.Getwd()
@@ -47,7 +45,6 @@
 	TermConfig:        &TerminalConfig{},
 }
 
->>>>>>> 89842d0d
 func LoadFromYaml(filepath string) *Config {
 	body, err := ioutil.ReadFile(filepath)
 	if err != nil {
