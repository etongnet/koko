--- conflicted
+++ resolved
@@ -147,8 +147,7 @@
 	}
 }
 
-<<<<<<< HEAD
-func (h *InteractiveHandler) chooseSystemUser(systemUsers []model.SystemUser) model.SystemUser {
+func (h *interactiveHandler) chooseSystemUser(systemUsers []model.SystemUser) model.SystemUser {
 	length := len(systemUsers)
 	switch length {
 	case 0:
@@ -172,10 +171,6 @@
 		return displaySystemUsers[0]
 	}
 	table := tablewriter.NewWriter(h.term)
-=======
-func (h *interactiveHandler) chooseSystemUser(systemUsers []model.SystemUser) model.SystemUser {
-	table := tablewriter.NewWriter(h.sess)
->>>>>>> d4c7be16
 	table.SetHeader([]string{"ID", "Username"})
 	for i := 0; i < len(displaySystemUsers); i++ {
 		table.Append([]string{strconv.Itoa(i + 1), systemUsers[i].Username})
@@ -200,8 +195,7 @@
 }
 
 // 当资产的数量为1的时候，就进行代理转化
-<<<<<<< HEAD
-func (h *InteractiveHandler) displayAssetsOrProxy(assets []model.Asset) {
+func (h *interactiveHandler) displayAssetsOrProxy(assets []model.Asset) {
 	if len(assets) == 1 {
 		logger.Debug(assets[0].SystemUsers)
 		systemUser := h.chooseSystemUser(assets[0].SystemUsers)
@@ -211,39 +205,6 @@
 	} else {
 		h.displayAssets(assets)
 	}
-=======
-func (h *interactiveHandler) displayAssetsOrProxy(assets []model.Asset) {
-	//if len(assets) == 1 {
-	//	var systemUser model.SystemUser
-	//	switch len(assets[0].SystemUsers) {
-	//	case 0:
-	//		// 有授权的资产，但是资产用户信息，无法登陆
-	//		h.displayAssets(assets)
-	//		return
-	//	case 1:
-	//		systemUser = assets[0].SystemUsers[0]
-	//	default:
-	//		systemUser = h.chooseSystemUser(assets[0].SystemUsers)
-	//	}
-	//
-	//	authInfo, err := model.GetSystemUserAssetAuthInfo(systemUser.ID, assets[0].ID)
-	//	if err != nil {
-	//		return
-	//	}
-	//	if ok := service.ValidateUserAssetPermission(h.user.ID, systemUser.ID, assets[0].ID); !ok {
-	//		// 检查user 是否对该资产有权限
-	//		return
-	//	}
-	//
-	//	err = h.Proxy(assets[0], authInfo)
-	//	if err != nil {
-	//		logger.Info(err)
-	//	}
-	//	return
-	//} else {
-	//	h.displayAssets(assets)
-	//}
->>>>>>> d4c7be16
 }
 
 func (h *interactiveHandler) displayAssets(assets model.AssetList) {
@@ -296,8 +257,7 @@
 	h.nodes = service.GetUserNodes(h.user.ID, "1")
 }
 
-<<<<<<< HEAD
-func (h *InteractiveHandler) searchAsset(key string) (assets []model.Asset) {
+func (h *interactiveHandler) searchAsset(key string) (assets []model.Asset) {
 	if indexNum, err := strconv.Atoi(key); err == nil {
 		if indexNum > 0 && indexNum <= len(h.searchResult) {
 			assets = []model.Asset{h.searchResult[indexNum-1]}
@@ -311,50 +271,6 @@
 		}
 	}
 
-=======
-func (h *interactiveHandler) changeLanguage() {
-
-}
-
-func (h *interactiveHandler) JoinShareRoom(roomID string) {
-	//sshConn := userhome.NewSSHConn(h.sess)
-	//ctx, cancelFuc := context.WithCancel(h.sess.Context())
-	//
-	//_, winCh, _ := h.sess.Pty()
-	//go func() {
-	//	for {
-	//		select {
-	//		case <-ctx.Done():
-	//			return
-	//		case win, ok := <-winCh:
-	//			if !ok {
-	//				return
-	//			}
-	//			fmt.Println("join term change:", win)
-	//		}
-	//	}
-	//}()
-	//proxybak.Manager.JoinShareRoom(roomID, sshConn)
-	logger.Info("exit room id:", roomID)
-	//cancelFuc()
-
-}
-
-func (h *interactiveHandler) searchAsset(key string) (assets []model.Asset) {
-	//if indexNum, err := strconv.Atoi(key); err == nil {
-	//	if indexNum > 0 && indexNum <= len(h.searchResult) {
-	//		return []model.Asset{h.searchResult[indexNum-1]}
-	//	}
-	//}
-	//
-	//if assetsData, ok := h.assetData.Load(AssetsMapKey); ok {
-	//	for _, assetValue := range assetsData.([]model.Asset) {
-	//		if isSubstring([]string{assetValue.Ip, assetValue.Hostname, assetValue.Comment}, key) {
-	//			assets = append(assets, assetValue)
-	//		}
-	//	}
-	//} else {
->>>>>>> d4c7be16
 	//	assetsData, _ := Cached.Load(h.user.ID)
 	//	for _, assetValue := range assetsData.([]model.Asset) {
 	//		if isSubstring([]string{assetValue.Ip, assetValue.Hostname, assetValue.Comment}, key) {
@@ -365,8 +281,7 @@
 	return assets
 }
 
-<<<<<<< HEAD
-func (h *InteractiveHandler) searchNodeAssets(num int) (assets []model.Asset) {
+func (h *interactiveHandler) searchNodeAssets(num int) (assets []model.Asset) {
 	if num > len(h.nodes) || num == 0 {
 		return assets
 	}
@@ -374,27 +289,9 @@
 
 }
 
-func (h *InteractiveHandler) Proxy(ctx context.Context) {
+func (h *interactiveHandler) Proxy(ctx context.Context) {
 	//h.assetSelect = &model.Asset{Hostname: "centos", Port: 22, Ip: "192.168.244.185", Protocol: "ssh"}
 	//h.systemUserSelect = &model.SystemUser{Id: "5dd8b5a0-8cdb-4857-8629-faf811c525e1", Name: "web", Username: "root", Password: "redhat", Protocol: "telnet"}
-=======
-func (h *interactiveHandler) searchNodeAssets(num int) (assets []model.Asset) {
-	//var assetNodesData []model.Node
-	//if assetNodes, ok := h.assetData.Load(AssetNodesMapKey); ok {
-	//	assetNodesData = assetNodes.([]model.Node)
-	//	if num > len(assetNodesData) || num == 0 {
-	//		return assets
-	//	}
-	//	return assetNodesData[num-1].AssetsGranted
-	//}
-	return assets
-
-}
-
-func (h *interactiveHandler) Proxy(ctx context.Context) {
-	h.assetSelect = &model.Asset{Hostname: "centos", Port: 22, Ip: "192.168.244.185", Protocol: "ssh"}
-	h.systemUserSelect = &model.SystemUser{Id: "5dd8b5a0-8cdb-4857-8629-faf811c525e1", Name: "web", Username: "root", Password: "redhat", Protocol: "telnet"}
->>>>>>> d4c7be16
 
 	userConn := &proxy.UserSSHConnection{Session: h.sess}
 	p := proxy.ProxyServer{
