--- conflicted
+++ resolved
@@ -103,10 +103,6 @@
 		close(h.assetDataLoaded)
 	} else {
 		h.assets = make([]model.Asset, 0)
-<<<<<<< HEAD
-		go h.firstLoadAssetAndNodes()
-=======
->>>>>>> 1d0d0d6a
 	}
 	go h.firstLoadAssetAndNodes()
 }
